<!DOCTYPE html>
<html lang="en">
<head>
    <meta charset="UTF-8">
    <meta name="viewport" content="width=device-width, initial-scale=1.0">
    <meta name="description" content="Enhanced CSP Admin Portal - Advanced system administration and monitoring">
    <meta name="keywords" content="CSP, admin, security, monitoring, AI agents">
    <meta name="author" content="Enhanced CSP System">
    
    <title>🛡️ Enhanced CSP Admin Portal - AI-to-AI Communication Platform</title>
    
    <!-- Favicon -->
    <link rel="icon" href="data:image/svg+xml,<svg xmlns='http://www.w3.org/2000/svg' viewBox='0 0 100 100'><text y='.9em' font-size='90'>🛡️</text></svg>">
    
    <!-- External Dependencies -->
    <link rel="preconnect" href="https://fonts.googleapis.com">
    <link rel="preconnect" href="https://fonts.gstatic.com" crossorigin>
    <link href="https://fonts.googleapis.com/css2?family=Inter:wght@300;400;500;600;700&display=swap" rel="stylesheet">
    <link rel="stylesheet" href="https://cdnjs.cloudflare.com/ajax/libs/font-awesome/6.4.0/css/all.min.css">
    
    <!-- Shared Stylesheets -->
    <link rel="stylesheet" href="../css/shared/base.css">
    <link rel="stylesheet" href="../css/shared/components.css">
    <link rel="stylesheet" href="../css/shared/theme.css">
    
    <!-- Page-specific Stylesheet -->
    <link rel="stylesheet" href="../css/pages/admin/admin.css">
    <link rel="stylesheet" href="../css/pages/admin/monitoring.css">
    <link rel="stylesheet" href="../css/pages/admin/alerts_incidents.css">
    <link rel="stylesheet" href="../css/pages/admin/roles.css">
    <link rel="stylesheet" href="../css/pages/admin/backups.css">
    <script src="../js/pages/admin/alerts_incidents.js" defer></script>
</head>
<body>
    <!-- Mobile Navigation Toggle -->
    <button class="mobile-toggle" onclick="toggleSidebar()" aria-label="Toggle navigation menu">
        <i class="fas fa-bars"></i>
    </button>

    <!-- Header -->
    <header class="header" role="banner">
        <h1><i class="fas fa-shield-alt"></i> Enhanced CSP Admin Portal</h1>
        <div class="header-controls">
            <div class="realtime-indicator" aria-live="polite">
                <div class="realtime-dot"></div>
                <span>Live</span>
            </div>
            <div class="admin-badge">
                <i class="fas fa-key"></i>
                <span>Administrator</span>
                <span id="admin-user">admin@csp.ai</span>
            </div>
            <button class="emergency-btn" onclick="emergencyShutdown()" aria-describedby="emergency-tooltip">
                <i class="fas fa-exclamation-triangle"></i>
                <span>Emergency Stop</span>
            </button>
        </div>
        <div id="emergency-tooltip" role="tooltip" class="tooltip">
            Immediately shutdown all AI agents and processes
        </div>
    </header>

    <!-- Main Layout Container -->
    <div class="main-container">
        <!-- Sidebar Navigation -->
        <nav class="sidebar" role="navigation" aria-label="Main navigation">
            <div class="nav-section">
                <h3><i class="fas fa-chart-line"></i> System Overview</h3>
                <div class="nav-item active" data-section="dashboard" role="button" tabindex="0" aria-label="Dashboard">
                    <span class="nav-icon"><i class="fas fa-home"></i></span>
                    <span>Dashboard</span>
                </div>
                <div class="nav-item" data-section="monitoring" role="button" tabindex="0" aria-label="System Monitoring">
                    <span class="nav-icon"><i class="fas fa-chart-bar"></i></span>
                    <span>System Monitoring</span>
                </div>
                <div class="nav-item" data-section="alerts" role="button" tabindex="0" aria-label="Alerts & Incidents">
                    <span class="nav-icon"><i class="fas fa-exclamation-triangle"></i></span>
                    <span>Alerts & Incidents</span>
                </div>
            </div>

            <div class="nav-section">
                <h3><i class="fas fa-users"></i> User Management</h3>
                <div class="nav-item" data-section="users" role="button" tabindex="0" aria-label="Users">
                    <span class="nav-icon"><i class="fas fa-user"></i></span>
                    <span>Users</span>
                </div>
                <div class="nav-item" data-section="roles" role="button" tabindex="0" aria-label="Roles & Permissions">
                    <span class="nav-icon"><i class="fas fa-lock"></i></span>
                    <span>Roles & Permissions</span>
                </div>
                <div class="nav-item" data-section="auth" role="button" tabindex="0" aria-label="Authentication">
                    <span class="nav-icon"><i class="fas fa-key"></i></span>
                    <span>Authentication</span>
                </div>
            </div>

            <div class="nav-section">
                <h3><i class="fas fa-robot"></i> AI Platform</h3>
                <div class="nav-item" data-section="ai-models" role="button" tabindex="0" aria-label="AI Models">
                    <span class="nav-icon"><i class="fas fa-brain"></i></span>
                    <span>AI Models</span>
                </div>
                <div class="nav-item" data-section="agents" role="button" tabindex="0" aria-label="Agent Management">
                    <span class="nav-icon"><i class="fas fa-robot"></i></span>
                    <span>Agent Management</span>
                </div>
                <div class="nav-item" data-section="protocols" role="button" tabindex="0" aria-label="Protocol Templates">
                    <span class="nav-icon"><i class="fas fa-clipboard-list"></i></span>
                    <span>Protocol Templates</span>
                </div>
            </div>

            <div class="nav-section">
                <h3><i class="fas fa-cogs"></i> System Configuration</h3>
                <div class="nav-item" data-section="settings" role="button" tabindex="0" aria-label="System Settings">
                    <span class="nav-icon"><i class="fas fa-cog"></i></span>
                    <span>System Settings</span>
                </div>
                <div class="nav-item" data-section="infrastructure" role="button" tabindex="0" aria-label="Infrastructure">
                    <span class="nav-icon"><i class="fas fa-server"></i></span>
                    <span>Infrastructure</span>
                </div>
                <div class="nav-item" data-section="integrations" role="button" tabindex="0" aria-label="Integrations">
                    <span class="nav-icon"><i class="fas fa-plug"></i></span>
                    <span>Integrations</span>
                </div>
            </div>

            <div class="nav-section">
                <h3><i class="fas fa-shield-alt"></i> Security & Maintenance</h3>
                <div class="nav-item" data-section="security" role="button" tabindex="0" aria-label="Security Center">
                    <span class="nav-icon"><i class="fas fa-shield-alt"></i></span>
                    <span>Security Center</span>
                </div>
                <div class="nav-item" data-section="backups" role="button" tabindex="0" aria-label="Backups & Recovery">
                    <span class="nav-icon"><i class="fas fa-download"></i></span>
                    <span>Backups & Recovery</span>
                </div>
                <div class="nav-item" data-section="logs" role="button" tabindex="0" aria-label="System Logs">
                    <span class="nav-icon"><i class="fas fa-file-alt"></i></span>
                    <span>System Logs</span>
                </div>
                <div class="nav-item" data-section="maintenance" role="button" tabindex="0" aria-label="Maintenance">
                    <span class="nav-icon"><i class="fas fa-tools"></i></span>
                    <span>Maintenance</span>
                </div>
                <div class="nav-item" data-section="system-manager" role="button" tabindex="0" aria-label="System Manager">
                    <span class="nav-icon"><i class="fas fa-cogs"></i></span>
                    <span>System Manager</span>
                </div>
            </div>

            <div class="nav-section">
                <h3><i class="fas fa-chart-pie"></i> Analytics & Reports</h3>
                <div class="nav-item" data-section="licenses" role="button" tabindex="0" aria-label="Licenses">
                    <span class="nav-icon"><i class="fas fa-certificate"></i></span>
                    <span>Licenses</span>
                </div>
                <div class="nav-item" data-section="billing" role="button" tabindex="0" aria-label="Billing & Usage">
                    <span class="nav-icon"><i class="fas fa-credit-card"></i></span>
                    <span>Billing & Usage</span>
                </div>
                <div class="nav-item" data-section="audit" role="button" tabindex="0" aria-label="Audit Trail">
                    <span class="nav-icon"><i class="fas fa-search"></i></span>
                    <span>Audit Trail</span>
                </div>
            </div>
        </nav>

        <!-- Main Content Area -->
        <main class="content-area" role="main">
            <!-- Dashboard Section (Default) -->
            <section id="dashboard" class="content-section active">
                <h2 class="mb-3"><i class="fas fa-home"></i> System Dashboard</h2>
                <p>Welcome to the Enhanced CSP System Administration Portal</p>
                
                <!-- Dashboard content will be dynamically loaded -->
                <div class="dashboard-grid">
                    <!-- Dashboard cards will be populated by the DashboardManager -->
                    <div class="admin-card">
                        <h3>System Health</h3>
                        <div class="metric-large">98.5%</div>
                        <div class="metric-label">Uptime</div>
                    </div>
                    
                    <div class="admin-card">
                        <h3>Active Agents</h3>
                        <div class="metric-large">24</div>
                        <div class="metric-label">Running</div>
                    </div>
                    
                    <div class="admin-card">
                        <h3>Active Users</h3>
                        <div class="metric-large">12</div>
                        <div class="metric-label">Online</div>
                    </div>
                    
                    <div class="admin-card">
                        <h3>Total Processes</h3>
                        <div class="metric-large">147</div>
                        <div class="metric-label">Running</div>
                    </div>
                </div>
                
                <div class="recent-activity">
                    <h3>Recent Activity</h3>
                    <div class="activity-list">
                        <!-- Activity items will be populated by JavaScript -->
                    </div>
                </div>
            </section>

            <!-- Note: Other sections are placeholders that -->
            <!-- will be dynamically generated by the respective managers -->
            
            <!-- Placeholder sections for now -->
            <section id="monitoring" class="content-section">
                <h2 class="mb-3"><i class="fas fa-chart-bar"></i> System Monitoring</h2>
                <p>Monitoring dashboard will be populated by the DashboardManager.</p>
            </section>

            <section id="alerts" class="content-section">
                <h2 class="mb-3"><i class="fas fa-exclamation-triangle"></i> Alerts & Incidents</h2>
                <p>Alerts management will be handled by the AlertManager.</p>
            </section>

            <section id="users" class="content-section">
                <h2 class="mb-3"><i class="fas fa-users"></i> User Management</h2>
                <div class="data-table">
                    <div class="table-header">
                        <div class="table-title">Users</div>
                        <div class="table-actions">
                            <button class="btn btn-primary" id="add-user-btn">
                                <i class="fas fa-user-plus"></i> Add User
                            </button>
                        </div>
                    </div>
                    <div class="table-content">
                        <table class="user-table">
                            <thead>
                                <tr>
                                    <th>Name</th>
                                    <th>Email</th>
                                    <th>Role</th>
                                    <th>Status</th>
                                    <th>Last Login</th>
                                    <th>Actions</th>
                                </tr>
                            </thead>
                            <tbody id="users-tbody"></tbody>
                        </table>
                    </div>
                </div>
            </section>

            <section id="roles" class="content-section">
                <h2 class="mb-3"><i class="fas fa-lock"></i> Roles & Permissions</h2>
                <p>Roles and permissions management will be populated by the RoleManager.</p>
            </section>

            <section id="auth" class="content-section">
                <h2 class="mb-3"><i class="fas fa-key"></i> Authentication Settings</h2>
                <p>Authentication settings will be populated by the AuthManager.</p>
            </section>

            <section id="ai-models" class="content-section">
                <h2 class="mb-3"><i class="fas fa-brain"></i> AI Models</h2>
                <p>AI models management will be populated by the AIModelsManager.</p>
            </section>

            <section id="agents" class="content-section">
                <h2 class="mb-3"><i class="fas fa-robot"></i> Agent Management</h2>
                <p>Agent management will be populated by the AgentManager.</p>
            </section>

            <section id="protocols" class="content-section">
                <h2 class="mb-3"><i class="fas fa-clipboard-list"></i> Protocol Templates</h2>
                <p>Protocol templates will be populated by the ProtocolManager.</p>
            </section>

            <section id="settings" class="content-section">
                <h2 class="mb-3"><i class="fas fa-cog"></i> System Settings</h2>
                <p>System settings will be populated by the SettingsManager.</p>
            </section>

            <section id="infrastructure" class="content-section">
                <h2 class="mb-3"><i class="fas fa-server"></i> Infrastructure</h2>
                <p>Infrastructure management will be populated by the InfrastructureManager.</p>
            </section>

            <section id="integrations" class="content-section">
                <h2 class="mb-3"><i class="fas fa-plug"></i> Integrations</h2>
                <p>Integrations management will be populated by the IntegrationsManager.</p>
            </section>

            <section id="security" class="content-section">
                <h2 class="mb-3"><i class="fas fa-shield-alt"></i> Security Center</h2>
                <p>Security center will be populated by the SecurityManager.</p>
            </section>

            <section id="backups" class="content-section">
                <h2 class="mb-3"><i class="fas fa-download"></i> Backups & Recovery</h2>
                <p>Backup & recovery will be populated by the BackupManager.</p>
            </section>

            <section id="logs" class="content-section">
                <h2 class="mb-3"><i class="fas fa-file-alt"></i> System Logs</h2>
                <p>System logs will be populated by the LogsManager.</p>
            </section>

            <section id="maintenance" class="content-section">
                <h2 class="mb-3"><i class="fas fa-tools"></i> Maintenance</h2>
                <p>Maintenance tools will be populated by the MaintenanceManager.</p>
            </section>

            <section id="system-manager" class="content-section">
                <h2 class="mb-3"><i class="fas fa-cogs"></i> System Manager</h2>
                <p>System manager will be populated by the SystemManager.</p>
            </section>

            <section id="licenses" class="content-section">
                <h2 class="mb-3"><i class="fas fa-certificate"></i> Licenses</h2>
                <p>License management will be populated by the LicenseManager.</p>
            </section>

            <section id="billing" class="content-section">
                <h2 class="mb-3"><i class="fas fa-credit-card"></i> Billing & Usage</h2>
                <p>Billing and usage will be populated by the BillingManager.</p>
            </section>

            <section id="audit" class="content-section">
                <h2 class="mb-3"><i class="fas fa-search"></i> Audit Trail</h2>
                <p>Audit trail will be populated by the AuditManager.</p>
            </section>

            <!-- Additional sections can be added here -->
        </main>
    </div>

    <!-- Shared JavaScript Dependencies -->
    <script src="../js/shared/BaseComponent.js"></script>
    <script src="../js/shared/SharedComponents.js"></script>
    <script src="../js/utils/ApiClient.js"></script>
    
    <!-- Page-specific JavaScript Modules -->
    <script src="../js/pages/admin/modalManager.js"></script>
    <script src="../js/pages/admin/userManager.js"></script>
<<<<<<< HEAD
    <script src="../js/pages/admin/systemManager.js"></script>
    <script src="../js/pages/admin/backupsManager.js"></script>
    <script src="../js/pages/admin/admin.js"></script>
=======
    <script src="../js/pages/admin/roleManager.js"></script>
    <script src="../js/pages/admin/monitoringManager.js"></script>
    <script src="../js/pages/admin/agentManager.js"></script>
>>>>>>> f0a65e14
    
    <!-- Main admin script -->
    <script src="../js/pages/admin/admin.js"></script>

    <!-- Global Event Handlers and Initialization -->
    <script>
        // Global admin functionality
        let currentSection = 'dashboard';
        
        // Initialize admin portal
        document.addEventListener('DOMContentLoaded', function() {
            console.log('🚀 Enhanced CSP Admin Portal initialized');
            initializeNavigation();
            loadDashboardData();
        });

        // Navigation system
        function initializeNavigation() {
            const navItems = document.querySelectorAll('.nav-item');
            
            navItems.forEach(item => {
                item.addEventListener('click', function() {
                    const sectionId = this.getAttribute('data-section');
                    if (sectionId) {
                        showSection(sectionId);
                    }
                });
                
                // Keyboard navigation
                item.addEventListener('keypress', function(e) {
                    if (e.key === 'Enter' || e.key === ' ') {
                        e.preventDefault();
                        this.click();
                    }
                });
            });
        }

        function showSection(sectionId) {
            // Hide all sections
            document.querySelectorAll('.content-section').forEach(section => {
                section.classList.remove('active');
            });

            // Show target section
            const targetSection = document.getElementById(sectionId);
            if (targetSection) {
                targetSection.classList.add('active');
                currentSection = sectionId;
                
                // Update navigation state
                document.querySelectorAll('.nav-item').forEach(item => {
                    item.classList.remove('active');
                });
                
                const activeNavItem = document.querySelector(`[data-section="${sectionId}"]`);
                if (activeNavItem) {
                    activeNavItem.classList.add('active');
                }
                
                console.log(`📄 Switched to section: ${sectionId}`);
                
                // Trigger section-specific initialization
                initializeSection(sectionId);
            }
        }

        function initializeSection(sectionId) {
            // Section-specific initialization logic
            switch(sectionId) {
                case 'users':
                    if (window.userManager) {
                        window.userManager.refresh();
                    }
                    break;
                case 'agents':
                    if (window.agentManager) {
                        window.agentManager.refresh();
                    }
                    break;
                case 'monitoring':
                    if (window.monitoringManager) {
                        window.monitoringManager.startRealTimeUpdates();
                    }
                    break;
                // Add more cases as needed
            }
        }

        function loadDashboardData() {
            // Load initial dashboard metrics
            console.log('📊 Loading dashboard data...');
            // This would typically make API calls to load real data
        }

        // Mobile navigation
        function toggleSidebar() {
            const sidebar = document.querySelector('.sidebar');
            sidebar.classList.toggle('open');
        }

        // Emergency shutdown
        function emergencyShutdown() {
            if (confirm('⚠️ Are you sure you want to perform an emergency shutdown? This will stop all AI agents and processes immediately.')) {
                console.log('🚨 Emergency shutdown initiated');
                // Implement emergency shutdown logic
                alert('Emergency shutdown initiated. All AI agents and processes are being stopped.');
            }
        }

        // Keyboard shortcuts
        document.addEventListener('keydown', function(e) {
            // Ctrl+Shift+E for emergency shutdown
            if (e.ctrlKey && e.shiftKey && e.key === 'E') {
                e.preventDefault();
                emergencyShutdown();
            }
            
            // Escape to close any open modals
            if (e.key === 'Escape') {
                const openModal = document.querySelector('.modal.active');
                if (openModal && window.modalManager) {
                    window.modalManager.closeModal();
                }
            }
        });

        // Error handling
        window.addEventListener('error', function(e) {
            console.error('❌ Admin portal error:', e.error);
        });

        // Unhandled promise rejections
        window.addEventListener('unhandledrejection', function(e) {
            console.error('❌ Unhandled promise rejection:', e.reason);
        });
    </script>
</body>
</html><|MERGE_RESOLUTION|>--- conflicted
+++ resolved
@@ -347,15 +347,10 @@
     <!-- Page-specific JavaScript Modules -->
     <script src="../js/pages/admin/modalManager.js"></script>
     <script src="../js/pages/admin/userManager.js"></script>
-<<<<<<< HEAD
     <script src="../js/pages/admin/systemManager.js"></script>
     <script src="../js/pages/admin/backupsManager.js"></script>
     <script src="../js/pages/admin/admin.js"></script>
-=======
-    <script src="../js/pages/admin/roleManager.js"></script>
-    <script src="../js/pages/admin/monitoringManager.js"></script>
-    <script src="../js/pages/admin/agentManager.js"></script>
->>>>>>> f0a65e14
+
     
     <!-- Main admin script -->
     <script src="../js/pages/admin/admin.js"></script>
